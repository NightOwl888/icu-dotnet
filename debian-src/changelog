--- conflicted
+++ resolved
@@ -1,12 +1,9 @@
-<<<<<<< HEAD
-=======
 libicu-cil (1:0.1.3-1) UNRELEASED; urgency=low
 
   * fixes to work better with icu 4.8 for precise
 
  -- Daniel Glassey <daniel_glassey@sil.org>  Tue, 31 Jan 2012 09:33:29 +0700
 
->>>>>>> 8575cf73
 libicu-cil (1:0.1.2-1) lucid; urgency=low
 
   * Use epoch to be preferred over old packages
